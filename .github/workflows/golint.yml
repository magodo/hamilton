--- conflicted
+++ resolved
@@ -19,8 +19,4 @@
           go-version: "1.15.5"
       - uses: golangci/golangci-lint-action@v2
         with:
-<<<<<<< HEAD
-          version: 'v1.39'
-=======
-          version: "v1.39"
->>>>>>> 72918269
+          version: "v1.39"