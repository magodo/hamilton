--- conflicted
+++ resolved
@@ -276,21 +276,6 @@
 	return
 }
 
-<<<<<<< HEAD
-func testServicePrincipalsClient_AssignAppRole(t *testing.T, c ServicePrincipalsClientTest, principalId, resourceId, appRoleId string) (appRoleAssignment *msgraph.AppRoleAssignment) {
-	appRoleAssignment, status, err := c.client.AssignAppRoleForResource(c.connection.Context, principalId, resourceId, appRoleId)
-	if err != nil {
-		t.Fatalf("ServicePrincipalsClient.Create(): %v", err)
-	}
-	if status < 200 || status >= 300 {
-		t.Fatalf("ServicePrincipalsClient.Create(): invalid status: %d", status)
-	}
-	if appRoleAssignment == nil {
-		t.Fatal("ServicePrincipalsClient.Create(): appRoleAssignment was nil")
-	}
-	if appRoleAssignment.Id == nil {
-		t.Fatal("ServicePrincipalsClient.Create(): appRoleAssignment.Id was nil")
-=======
 func testServicePrincipalsClient_AddPassword(t *testing.T, c ServicePrincipalsClientTest, a *msgraph.ServicePrincipal) *msgraph.PasswordCredential {
 	pwd := msgraph.PasswordCredential{
 		DisplayName: utils.StringPtr("test password"),
@@ -343,20 +328,10 @@
 
 	if len(*ownedObjects) != 1 {
 		t.Fatalf("ServicePrincipalsClient.ListOwnedObjects(): expected ownedObjects length 1. was: %d", len(*ownedObjects))
->>>>>>> 191decff
-	}
-	return
-}
-
-<<<<<<< HEAD
-func testServicePrincipalsClient_ListAppRoleAssignments(t *testing.T, c ServicePrincipalsClientTest, resourceId string) (appRoleAssignments *[]msgraph.AppRoleAssignment) {
-	appRoleAssignments, _, err := c.client.ListAppRoleAssignments(c.connection.Context, resourceId)
-	if err != nil {
-		t.Fatalf("ServicePrincipalsClient.List(): %v", err)
-	}
-	if appRoleAssignments == nil {
-		t.Fatal("ServicePrincipalsClient.List(): appRoleAssignments was nil")
-=======
+	}
+	return
+}
+
 func testServicePrincipalsClient_ListOwners(t *testing.T, c ServicePrincipalsClientTest, id string, expected []string) (owners *[]string) {
 	owners, status, err := c.client.ListOwners(c.connection.Context, id)
 	if err != nil {
@@ -386,12 +361,61 @@
 
 	if ownersFound < ownersExpected {
 		t.Fatalf("ServicePrincipalsClient.ListOwners(): expected %d matching owners. found: %d", ownersExpected, ownersFound)
->>>>>>> 191decff
-	}
-	return
-}
-
-<<<<<<< HEAD
+	}
+	return
+}
+
+func testServicePrincipalsClient_GetOwner(t *testing.T, c ServicePrincipalsClientTest, spId, ownerId string) (owner *string) {
+	owner, status, err := c.client.GetOwner(c.connection.Context, spId, ownerId)
+	if err != nil {
+		t.Fatalf("ServicePrincipalsClient.GetOwner(): %v", err)
+	}
+
+	if status < 200 || status >= 300 {
+		t.Fatalf("ServicePrincipalsClient.GetOwner(): invalid status: %d", status)
+	}
+
+	if owner == nil {
+		t.Fatalf("ServicePrincipalsClient.GetOwner(): owner was nil")
+	}
+	return
+}
+
+func testServicePrincipalsClient_RemoveOwners(t *testing.T, c ServicePrincipalsClientTest, spId string, ownerIds []string) {
+	_, err := c.client.RemoveOwners(c.connection.Context, spId, &ownerIds)
+	if err != nil {
+		t.Fatalf("ServicePrincipalsClient.RemoveOwners(): %v", err)
+	}
+}
+
+func testServicePrincipalsClient_AssignAppRole(t *testing.T, c ServicePrincipalsClientTest, principalId, resourceId, appRoleId string) (appRoleAssignment *msgraph.AppRoleAssignment) {
+	appRoleAssignment, status, err := c.client.AssignAppRoleForResource(c.connection.Context, principalId, resourceId, appRoleId)
+	if err != nil {
+		t.Fatalf("ServicePrincipalsClient.Create(): %v", err)
+	}
+	if status < 200 || status >= 300 {
+		t.Fatalf("ServicePrincipalsClient.Create(): invalid status: %d", status)
+	}
+	if appRoleAssignment == nil {
+		t.Fatal("ServicePrincipalsClient.Create(): appRoleAssignment was nil")
+	}
+	if appRoleAssignment.Id == nil {
+		t.Fatal("ServicePrincipalsClient.Create(): appRoleAssignment.Id was nil")
+	}
+	return
+}
+
+func testServicePrincipalsClient_ListAppRoleAssignments(t *testing.T, c ServicePrincipalsClientTest, resourceId string) (appRoleAssignments *[]msgraph.AppRoleAssignment) {
+	appRoleAssignments, _, err := c.client.ListAppRoleAssignments(c.connection.Context, resourceId)
+	if err != nil {
+		t.Fatalf("ServicePrincipalsClient.List(): %v", err)
+	}
+	if appRoleAssignments == nil {
+		t.Fatal("ServicePrincipalsClient.List(): appRoleAssignments was nil")
+	}
+	return
+}
+
 func testServicePrincipalsClient_RemoveAppRoleAssignment(t *testing.T, c ServicePrincipalsClientTest, resourceId, appRoleAssignmentId string) {
 	status, err := c.client.RemoveAppRoleAssignment(c.connection.Context, resourceId, appRoleAssignmentId)
 	if err != nil {
@@ -399,27 +423,5 @@
 	}
 	if status < 200 || status >= 300 {
 		t.Fatalf("ServicePrincipalsClient.Delete(): invalid status: %d", status)
-=======
-func testServicePrincipalsClient_GetOwner(t *testing.T, c ServicePrincipalsClientTest, spId, ownerId string) (owner *string) {
-	owner, status, err := c.client.GetOwner(c.connection.Context, spId, ownerId)
-	if err != nil {
-		t.Fatalf("ServicePrincipalsClient.GetOwner(): %v", err)
-	}
-
-	if status < 200 || status >= 300 {
-		t.Fatalf("ServicePrincipalsClient.GetOwner(): invalid status: %d", status)
-	}
-
-	if owner == nil {
-		t.Fatalf("ServicePrincipalsClient.GetOwner(): owner was nil")
-	}
-	return
-}
-
-func testServicePrincipalsClient_RemoveOwners(t *testing.T, c ServicePrincipalsClientTest, spId string, ownerIds []string) {
-	_, err := c.client.RemoveOwners(c.connection.Context, spId, &ownerIds)
-	if err != nil {
-		t.Fatalf("ServicePrincipalsClient.RemoveOwners(): %v", err)
->>>>>>> 191decff
 	}
 }