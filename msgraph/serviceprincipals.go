package msgraph

import (
	"context"
	"encoding/json"
	"errors"
	"fmt"
	"io/ioutil"
	"net/http"
	"net/url"

	"github.com/manicminer/hamilton/odata"
)

// ServicePrincipalsClient performs operations on Service Principals.
type ServicePrincipalsClient struct {
	BaseClient Client
}

// NewServicePrincipalsClient returns a new ServicePrincipalsClient.
func NewServicePrincipalsClient(tenantId string) *ServicePrincipalsClient {
	return &ServicePrincipalsClient{
		BaseClient: NewClient(VersionBeta, tenantId),
	}
}

// List returns a list of Service Principals, optionally filtered using OData.
func (c *ServicePrincipalsClient) List(ctx context.Context, filter string) (*[]ServicePrincipal, int, error) {
	params := url.Values{}
	if filter != "" {
		params.Add("$filter", filter)
	}
	resp, status, _, err := c.BaseClient.Get(ctx, GetHttpRequestInput{
		ValidStatusCodes: []int{http.StatusOK},
		Uri: Uri{
			Entity:      "/servicePrincipals",
			Params:      params,
			HasTenantId: true,
		},
	})
	if err != nil {
		return nil, status, fmt.Errorf("ServicePrincipalsClient.BaseClient.Get(): %v", err)
	}
	defer resp.Body.Close()
	respBody, err := ioutil.ReadAll(resp.Body)
	if err != nil {
		return nil, status, fmt.Errorf("ioutil.ReadAll(): %v", err)
	}
	var data struct {
		ServicePrincipals []ServicePrincipal `json:"value"`
	}
	if err := json.Unmarshal(respBody, &data); err != nil {
		return nil, status, fmt.Errorf("json.Unmarshal(): %v", err)
	}
	return &data.ServicePrincipals, status, nil
}

// Create creates a new Service Principal.
func (c *ServicePrincipalsClient) Create(ctx context.Context, servicePrincipal ServicePrincipal) (*ServicePrincipal, int, error) {
	var status int
	body, err := json.Marshal(servicePrincipal)
	if err != nil {
		return nil, status, fmt.Errorf("json.Marshal(): %v", err)
	}
	resp, status, _, err := c.BaseClient.Post(ctx, PostHttpRequestInput{
		Body:             body,
		ValidStatusCodes: []int{http.StatusCreated},
		Uri: Uri{
			Entity:      "/servicePrincipals",
			HasTenantId: true,
		},
	})
	if err != nil {
		return nil, status, fmt.Errorf("ServicePrincipalsClient.BaseClient.Post(): %v", err)
	}
	defer resp.Body.Close()
	respBody, err := ioutil.ReadAll(resp.Body)
	if err != nil {
		return nil, status, fmt.Errorf("ioutil.ReadAll(): %v", err)
	}
	var newServicePrincipal ServicePrincipal
	if err := json.Unmarshal(respBody, &newServicePrincipal); err != nil {
		return nil, status, fmt.Errorf("json.Unmarshal(): %v", err)
	}
	return &newServicePrincipal, status, nil
}

// Get retrieves a Service Principal.
func (c *ServicePrincipalsClient) Get(ctx context.Context, id string) (*ServicePrincipal, int, error) {
	resp, status, _, err := c.BaseClient.Get(ctx, GetHttpRequestInput{
		ValidStatusCodes: []int{http.StatusOK},
		Uri: Uri{
			Entity:      fmt.Sprintf("/servicePrincipals/%s", id),
			HasTenantId: true,
		},
	})
	if err != nil {
		return nil, status, fmt.Errorf("ServicePrincipalsClient.BaseClient.Get(): %v", err)
	}
	defer resp.Body.Close()
	respBody, err := ioutil.ReadAll(resp.Body)
	if err != nil {
		return nil, status, fmt.Errorf("ioutil.ReadAll(): %v", err)
	}
	var servicePrincipal ServicePrincipal
	if err := json.Unmarshal(respBody, &servicePrincipal); err != nil {
		return nil, status, fmt.Errorf("json.Unmarshal(): %v", err)
	}
	return &servicePrincipal, status, nil
}

// Update amends an existing Service Principal.
func (c *ServicePrincipalsClient) Update(ctx context.Context, servicePrincipal ServicePrincipal) (int, error) {
	var status int
	if servicePrincipal.ID == nil {
		return status, errors.New("cannot update service principal with nil ID")
	}
	body, err := json.Marshal(servicePrincipal)
	if err != nil {
		return status, fmt.Errorf("json.Marshal(): %v", err)
	}
	_, status, _, err = c.BaseClient.Patch(ctx, PatchHttpRequestInput{
		Body:             body,
		ValidStatusCodes: []int{http.StatusNoContent},
		Uri: Uri{
			Entity:      fmt.Sprintf("/servicePrincipals/%s", *servicePrincipal.ID),
			HasTenantId: true,
		},
	})
	if err != nil {
		return status, fmt.Errorf("ServicePrincipalsClient.BaseClient.Patch(): %v", err)
	}
	return status, nil
}

// Delete removes a Service Principal.
func (c *ServicePrincipalsClient) Delete(ctx context.Context, id string) (int, error) {
	_, status, _, err := c.BaseClient.Delete(ctx, DeleteHttpRequestInput{
		ValidStatusCodes: []int{http.StatusNoContent},
		Uri: Uri{
			Entity:      fmt.Sprintf("/servicePrincipals/%s", id),
			HasTenantId: true,
		},
	})
	if err != nil {
		return status, fmt.Errorf("ServicePrincipalsClient.BaseClient.Delete(): %v", err)
	}
	return status, nil
}

// ListOwners retrieves the owners of the specified Service Principal.
// id is the object ID of the service principal.
func (c *ServicePrincipalsClient) ListOwners(ctx context.Context, id string) (*[]string, int, error) {
	resp, status, _, err := c.BaseClient.Get(ctx, GetHttpRequestInput{
		ValidStatusCodes: []int{http.StatusOK},
		Uri: Uri{
			Entity:      fmt.Sprintf("/servicePrincipals/%s/owners", id),
			Params:      url.Values{"$select": []string{"id"}},
			HasTenantId: true,
		},
	})
	if err != nil {
		return nil, status, fmt.Errorf("ServicePrincipalsClient.BaseClient.Get(): %v", err)
	}
	defer resp.Body.Close()
	respBody, err := ioutil.ReadAll(resp.Body)
	if err != nil {
		return nil, status, fmt.Errorf("ioutil.ReadAll(): %v", err)
	}
	var data struct {
		Owners []struct {
			Type string `json:"@odata.type"`
			Id   string `json:"id"`
		} `json:"value"`
	}
	if err := json.Unmarshal(respBody, &data); err != nil {
		return nil, status, fmt.Errorf("json.Unmarshal(): %v", err)
	}
	ret := make([]string, len(data.Owners))
	for i, v := range data.Owners {
		ret[i] = v.Id
	}
	return &ret, status, nil
}

// GetOwner retrieves a single owner for the specified Service Principal.
// servicePrincipalId is the object ID of the service principal.
// ownerId is the object ID of the owning object.
func (c *ServicePrincipalsClient) GetOwner(ctx context.Context, servicePrincipalId, ownerId string) (*string, int, error) {
	resp, status, _, err := c.BaseClient.Get(ctx, GetHttpRequestInput{
		ValidStatusCodes: []int{http.StatusOK},
		Uri: Uri{
			Entity:      fmt.Sprintf("/servicePrincipals/%s/owners/%s/$ref", servicePrincipalId, ownerId),
			Params:      url.Values{"$select": []string{"id,url"}},
			HasTenantId: true,
		},
	})
	if err != nil {
		return nil, status, fmt.Errorf("ServicePrincipalsClient.BaseClient.Get(): %v", err)
	}
	defer resp.Body.Close()
	respBody, err := ioutil.ReadAll(resp.Body)
	if err != nil {
		return nil, status, fmt.Errorf("ioutil.ReadAll(): %v", err)
	}
	var data struct {
		Context string `json:"@odata.context"`
		Type    string `json:"@odata.type"`
		Id      string `json:"id"`
		Url     string `json:"url"`
	}
	if err := json.Unmarshal(respBody, &data); err != nil {
		return nil, status, fmt.Errorf("json.Unmarshal(): %v", err)
	}
	return &data.Id, status, nil
}

// AddOwners adds a new owner to a Service Principal.
// First populate the Owners field of the ServicePrincipal using the AppendOwner method of the model, then call this method.
func (c *ServicePrincipalsClient) AddOwners(ctx context.Context, servicePrincipal *ServicePrincipal) (int, error) {
	var status int
	if servicePrincipal.ID == nil {
		return status, errors.New("cannot update service principal with nil ID")
	}
	if servicePrincipal.Owners == nil {
		return status, errors.New("cannot update service principal with nil Owners")
	}
	for _, owner := range *servicePrincipal.Owners {
		// don't fail if an owner already exists
		checkOwnerAlreadyExists := func(resp *http.Response, o *odata.OData) bool {
			if resp.StatusCode == http.StatusBadRequest {
				if o.Error != nil {
					return o.Error.Match(odata.ErrorAddedObjectReferencesAlreadyExist)
				}
			}
			return false
		}

		data := struct {
			Owner string `json:"@odata.id"`
		}{
			Owner: owner,
		}
		body, err := json.Marshal(data)
		if err != nil {
			return status, fmt.Errorf("json.Marshal(): %v", err)
		}
		_, status, _, err = c.BaseClient.Post(ctx, PostHttpRequestInput{
			Body:             body,
			ValidStatusCodes: []int{http.StatusNoContent},
			ValidStatusFunc:  checkOwnerAlreadyExists,
			Uri: Uri{
				Entity:      fmt.Sprintf("/servicePrincipals/%s/owners/$ref", *servicePrincipal.ID),
				HasTenantId: true,
			},
		})
		if err != nil {
			return status, fmt.Errorf("ServicePrincipalsClient.BaseClient.Post(): %v", err)
		}
	}
	return status, nil
}

// RemoveOwners removes owners from a Service Principal.
// servicePrincipalId is the object ID of the service principal.
// ownerIds is a *[]string containing object IDs of owners to remove.
func (c *ServicePrincipalsClient) RemoveOwners(ctx context.Context, servicePrincipalId string, ownerIds *[]string) (int, error) {
	var status int
	if ownerIds == nil {
		return status, errors.New("cannot remove, nil ownerIds")
	}
	for _, ownerId := range *ownerIds {
		// check for ownership before attempting deletion
		if _, status, err := c.GetOwner(ctx, servicePrincipalId, ownerId); err != nil {
			if status == http.StatusNotFound {
				continue
			}
			return status, err
		}

		// despite the above check, sometimes owners are just gone
		checkOwnerGone := func(resp *http.Response, o *odata.OData) bool {
			if resp.StatusCode == http.StatusBadRequest {
				if o.Error != nil {
					return o.Error.Match(odata.ErrorRemovedObjectReferencesDoNotExist)
				}
			}
			return false
		}

		_, status, _, err := c.BaseClient.Delete(ctx, DeleteHttpRequestInput{
			ValidStatusCodes: []int{http.StatusNoContent},
			ValidStatusFunc:  checkOwnerGone,
			Uri: Uri{
				Entity:      fmt.Sprintf("/servicePrincipals/%s/owners/%s/$ref", servicePrincipalId, ownerId),
				HasTenantId: true,
			},
		})
		if err != nil {
			return status, fmt.Errorf("ServicePrincipalsClient.BaseClient.Delete(): %v", err)
		}
	}
	return status, nil
}

// ListGroupMemberships returns a list of Groups the Service Principal is member of, optionally filtered using OData.
func (c *ServicePrincipalsClient) ListGroupMemberships(ctx context.Context, id string, filter string) (*[]Group, int, error) {
	params := url.Values{}
	if filter != "" {
		params.Add("$filter", filter)
	}
	resp, status, _, err := c.BaseClient.Get(ctx, GetHttpRequestInput{
		ValidStatusCodes: []int{http.StatusOK},
		Uri: Uri{
			Entity:      fmt.Sprintf("/servicePrincipals/%s/transitiveMemberOf", id),
			Params:      params,
			HasTenantId: true,
		},
	})
	if err != nil {
		return nil, status, fmt.Errorf("ServicePrincipalsClient.BaseClient.Get(): %v", err)
	}
	defer resp.Body.Close()
	respBody, err := ioutil.ReadAll(resp.Body)
	if err != nil {
		return nil, status, fmt.Errorf("ioutil.ReadAll(): %v", err)
	}
	var data struct {
		Groups []Group `json:"value"`
	}
	if err := json.Unmarshal(respBody, &data); err != nil {
		return nil, status, fmt.Errorf("json.Unmarshal(): %v", err)
	}
	return &data.Groups, status, nil
}

<<<<<<< HEAD
// ListAppRoleAssignment retrieves a list of appRoleAssignment that users, groups, or client service principals have been granted for the given resource service principal.
func (c *ServicePrincipalsClient) ListAppRoleAssignments(ctx context.Context, resourceId string) (*[]AppRoleAssignment, int, error) {
	resp, status, _, err := c.BaseClient.Get(ctx, GetHttpRequestInput{
		ValidStatusCodes: []int{http.StatusOK},
		Uri: Uri{
			Entity:      fmt.Sprintf("/servicePrincipals/%s/appRoleAssignedTo", resourceId),
=======
// AddPassword appends a new password credential to a Service Principal.
func (c *ServicePrincipalsClient) AddPassword(ctx context.Context, servicePrincipalId string, passwordCredential PasswordCredential) (*PasswordCredential, int, error) {
	var status int
	body, err := json.Marshal(struct {
		PwdCredential PasswordCredential `json:"passwordCredential"`
	}{
		PwdCredential: passwordCredential,
	})
	if err != nil {
		return nil, status, fmt.Errorf("json.Marshal(): %v", err)
	}
	resp, status, _, err := c.BaseClient.Post(ctx, PostHttpRequestInput{
		Body:             body,
		ValidStatusCodes: []int{http.StatusOK, http.StatusCreated},
		Uri: Uri{
			Entity:      fmt.Sprintf("/servicePrincipals/%s/addPassword", servicePrincipalId),
>>>>>>> 191decff
			HasTenantId: true,
		},
	})
	if err != nil {
<<<<<<< HEAD
		return nil, status, fmt.Errorf("ServicePrincipalsClient.BaseClient.Get(): %v", err)
=======
		return nil, status, fmt.Errorf("ServicePrincipalsClient.BaseClient.Post(): %v", err)
>>>>>>> 191decff
	}
	defer resp.Body.Close()
	respBody, err := ioutil.ReadAll(resp.Body)
	if err != nil {
		return nil, status, fmt.Errorf("ioutil.ReadAll(): %v", err)
	}
<<<<<<< HEAD
	var data struct {
		AppRoleAssignments []AppRoleAssignment `json:"value"`
	}
	if err := json.Unmarshal(respBody, &data); err != nil {
		return nil, status, fmt.Errorf("json.Unmarshal(): %v", err)
	}
	return &data.AppRoleAssignments, status, nil
}

// RemoveAppRoleAssignment deletes an appRoleAssignment that a user, group, or client service principal has been granted for a resource service principal.
func (c *ServicePrincipalsClient) RemoveAppRoleAssignment(ctx context.Context, resourceId, appRoleAssignmentId string) (int, error) {
	_, status, _, err := c.BaseClient.Delete(ctx, DeleteHttpRequestInput{
		ValidStatusCodes: []int{http.StatusNoContent},
		Uri: Uri{
			Entity:      fmt.Sprintf("/servicePrincipals/%s/appRoleAssignedTo/%s", resourceId, appRoleAssignmentId),
=======
	var newPasswordCredential PasswordCredential
	if err := json.Unmarshal(respBody, &newPasswordCredential); err != nil {
		return nil, status, fmt.Errorf("json.Unmarshal(): %v", err)
	}
	return &newPasswordCredential, status, nil
}

// RemovePassword removes a password credential from a Service Principal.
func (c *ServicePrincipalsClient) RemovePassword(ctx context.Context, servicePrincipalId string, keyId string) (int, error) {
	var status int
	body, err := json.Marshal(struct {
		KeyId string `json:"keyId"`
	}{
		KeyId: keyId,
	})
	if err != nil {
		return status, fmt.Errorf("json.Marshal(): %v", err)
	}
	_, status, _, err = c.BaseClient.Post(ctx, PostHttpRequestInput{
		Body:             body,
		ValidStatusCodes: []int{http.StatusOK, http.StatusNoContent},
		Uri: Uri{
			Entity:      fmt.Sprintf("/servicePrincipals/%s/removePassword", servicePrincipalId),
>>>>>>> 191decff
			HasTenantId: true,
		},
	})
	if err != nil {
<<<<<<< HEAD
		return status, fmt.Errorf("AppRoleAssignmentsClient.BaseClient.Delete(): %v", err)
=======
		return status, fmt.Errorf("ServicePrincipalsClient.BaseClient.Post(): %v", err)
>>>>>>> 191decff
	}
	return status, nil
}

<<<<<<< HEAD
// AppRoleAssignedTo assigns an app role for a resource service principal, to a user, group, or client service principal.
// To grant an app role assignment, you need three identifiers:
//
// principalId: The id of the user, group or client servicePrincipal to which you are assigning the app role.
// resourceId: The id of the resource servicePrincipal which has defined the app role.
// appRoleId: The id of the appRole (defined on the resource service principal) to assign to a user, group, or service principal.
func (c *ServicePrincipalsClient) AssignAppRoleForResource(ctx context.Context, principalId, resourceId, appRoleId string) (*AppRoleAssignment, int, error) {
	var status int
	data := struct {
		PrincipalId string `json:"principalId"`
		ResourceId  string `json:"resourceId"`
		AppRoleId   string `json:"appRoleId"`
	}{
		PrincipalId: principalId,
		ResourceId:  resourceId,
		AppRoleId:   appRoleId,
	}

	body, err := json.Marshal(data)
	if err != nil {
		return nil, status, fmt.Errorf("json.Marshal(): %v", err)
	}
	resp, status, _, err := c.BaseClient.Post(ctx, PostHttpRequestInput{
		Body:             body,
		ValidStatusCodes: []int{http.StatusCreated},
		Uri: Uri{
			Entity:      fmt.Sprintf("/servicePrincipals/%s/appRoleAssignedTo", resourceId),
=======
// ListOwnedObjects retrieves the owned objects of the specified Service Principal.
// id is the object ID of the service principal.
func (c *ServicePrincipalsClient) ListOwnedObjects(ctx context.Context, id string) (*[]string, int, error) {
	resp, status, _, err := c.BaseClient.Get(ctx, GetHttpRequestInput{
		ValidStatusCodes: []int{http.StatusOK},
		Uri: Uri{
			Entity:      fmt.Sprintf("/servicePrincipals/%s/ownedObjects", id),
			Params:      url.Values{"$select": []string{"id"}},
>>>>>>> 191decff
			HasTenantId: true,
		},
	})
	if err != nil {
<<<<<<< HEAD
		return nil, status, fmt.Errorf("ServicePrincipalsClient.BaseClient.Post(): %v", err)
	}
	defer resp.Body.Close()
	respBody, err := ioutil.ReadAll(resp.Body)
	if err != nil {
		return nil, status, fmt.Errorf("ioutil.ReadAll(): %v", err)
	}
	var appRoleAssignment AppRoleAssignment
	if err := json.Unmarshal(respBody, &appRoleAssignment); err != nil {
		return nil, status, fmt.Errorf("json.Unmarshal(): %v", err)
	}
	return &appRoleAssignment, status, nil
=======
		return nil, status, err
	}
	defer resp.Body.Close()
	respBody, _ := ioutil.ReadAll(resp.Body)
	var data struct {
		OwnedObjects []struct {
			Type string `json:"@odata.type"`
			Id   string `json:"id"`
		} `json:"value"`
	}
	if err := json.Unmarshal(respBody, &data); err != nil {
		return nil, status, err
	}
	ret := make([]string, len(data.OwnedObjects))
	for i, v := range data.OwnedObjects {
		ret[i] = v.Id
	}
	return &ret, status, nil
>>>>>>> 191decff
}<|MERGE_RESOLUTION|>--- conflicted
+++ resolved
@@ -334,14 +334,6 @@
 	return &data.Groups, status, nil
 }
 
-<<<<<<< HEAD
-// ListAppRoleAssignment retrieves a list of appRoleAssignment that users, groups, or client service principals have been granted for the given resource service principal.
-func (c *ServicePrincipalsClient) ListAppRoleAssignments(ctx context.Context, resourceId string) (*[]AppRoleAssignment, int, error) {
-	resp, status, _, err := c.BaseClient.Get(ctx, GetHttpRequestInput{
-		ValidStatusCodes: []int{http.StatusOK},
-		Uri: Uri{
-			Entity:      fmt.Sprintf("/servicePrincipals/%s/appRoleAssignedTo", resourceId),
-=======
 // AddPassword appends a new password credential to a Service Principal.
 func (c *ServicePrincipalsClient) AddPassword(ctx context.Context, servicePrincipalId string, passwordCredential PasswordCredential) (*PasswordCredential, int, error) {
 	var status int
@@ -358,23 +350,98 @@
 		ValidStatusCodes: []int{http.StatusOK, http.StatusCreated},
 		Uri: Uri{
 			Entity:      fmt.Sprintf("/servicePrincipals/%s/addPassword", servicePrincipalId),
->>>>>>> 191decff
-			HasTenantId: true,
-		},
-	})
-	if err != nil {
-<<<<<<< HEAD
+			HasTenantId: true,
+		},
+	})
+	if err != nil {
+		return nil, status, fmt.Errorf("ServicePrincipalsClient.BaseClient.Post(): %v", err)
+	}
+	defer resp.Body.Close()
+	respBody, err := ioutil.ReadAll(resp.Body)
+	if err != nil {
+		return nil, status, fmt.Errorf("ioutil.ReadAll(): %v", err)
+	}
+	var newPasswordCredential PasswordCredential
+	if err := json.Unmarshal(respBody, &newPasswordCredential); err != nil {
+		return nil, status, fmt.Errorf("json.Unmarshal(): %v", err)
+	}
+	return &newPasswordCredential, status, nil
+}
+
+// RemovePassword removes a password credential from a Service Principal.
+func (c *ServicePrincipalsClient) RemovePassword(ctx context.Context, servicePrincipalId string, keyId string) (int, error) {
+	var status int
+	body, err := json.Marshal(struct {
+		KeyId string `json:"keyId"`
+	}{
+		KeyId: keyId,
+	})
+	if err != nil {
+		return status, fmt.Errorf("json.Marshal(): %v", err)
+	}
+	_, status, _, err = c.BaseClient.Post(ctx, PostHttpRequestInput{
+		Body:             body,
+		ValidStatusCodes: []int{http.StatusOK, http.StatusNoContent},
+		Uri: Uri{
+			Entity:      fmt.Sprintf("/servicePrincipals/%s/removePassword", servicePrincipalId),
+			HasTenantId: true,
+		},
+	})
+	if err != nil {
+		return status, fmt.Errorf("ServicePrincipalsClient.BaseClient.Post(): %v", err)
+	}
+	return status, nil
+}
+
+// ListOwnedObjects retrieves the owned objects of the specified Service Principal.
+// id is the object ID of the service principal.
+func (c *ServicePrincipalsClient) ListOwnedObjects(ctx context.Context, id string) (*[]string, int, error) {
+	resp, status, _, err := c.BaseClient.Get(ctx, GetHttpRequestInput{
+		ValidStatusCodes: []int{http.StatusOK},
+		Uri: Uri{
+			Entity:      fmt.Sprintf("/servicePrincipals/%s/ownedObjects", id),
+			Params:      url.Values{"$select": []string{"id"}},
+			HasTenantId: true,
+		},
+	})
+	if err != nil {
+		return nil, status, err
+	}
+	defer resp.Body.Close()
+	respBody, _ := ioutil.ReadAll(resp.Body)
+	var data struct {
+		OwnedObjects []struct {
+			Type string `json:"@odata.type"`
+			Id   string `json:"id"`
+		} `json:"value"`
+	}
+	if err := json.Unmarshal(respBody, &data); err != nil {
+		return nil, status, err
+	}
+	ret := make([]string, len(data.OwnedObjects))
+	for i, v := range data.OwnedObjects {
+		ret[i] = v.Id
+	}
+	return &ret, status, nil
+}
+
+// ListAppRoleAssignments retrieves a list of appRoleAssignment that users, groups, or client service principals have been granted for the given resource service principal.
+func (c *ServicePrincipalsClient) ListAppRoleAssignments(ctx context.Context, resourceId string) (*[]AppRoleAssignment, int, error) {
+	resp, status, _, err := c.BaseClient.Get(ctx, GetHttpRequestInput{
+		ValidStatusCodes: []int{http.StatusOK},
+		Uri: Uri{
+			Entity:      fmt.Sprintf("/servicePrincipals/%s/appRoleAssignedTo", resourceId),
+			HasTenantId: true,
+		},
+	})
+	if err != nil {
 		return nil, status, fmt.Errorf("ServicePrincipalsClient.BaseClient.Get(): %v", err)
-=======
-		return nil, status, fmt.Errorf("ServicePrincipalsClient.BaseClient.Post(): %v", err)
->>>>>>> 191decff
-	}
-	defer resp.Body.Close()
-	respBody, err := ioutil.ReadAll(resp.Body)
-	if err != nil {
-		return nil, status, fmt.Errorf("ioutil.ReadAll(): %v", err)
-	}
-<<<<<<< HEAD
+	}
+	defer resp.Body.Close()
+	respBody, err := ioutil.ReadAll(resp.Body)
+	if err != nil {
+		return nil, status, fmt.Errorf("ioutil.ReadAll(): %v", err)
+	}
 	var data struct {
 		AppRoleAssignments []AppRoleAssignment `json:"value"`
 	}
@@ -390,46 +457,16 @@
 		ValidStatusCodes: []int{http.StatusNoContent},
 		Uri: Uri{
 			Entity:      fmt.Sprintf("/servicePrincipals/%s/appRoleAssignedTo/%s", resourceId, appRoleAssignmentId),
-=======
-	var newPasswordCredential PasswordCredential
-	if err := json.Unmarshal(respBody, &newPasswordCredential); err != nil {
-		return nil, status, fmt.Errorf("json.Unmarshal(): %v", err)
-	}
-	return &newPasswordCredential, status, nil
-}
-
-// RemovePassword removes a password credential from a Service Principal.
-func (c *ServicePrincipalsClient) RemovePassword(ctx context.Context, servicePrincipalId string, keyId string) (int, error) {
-	var status int
-	body, err := json.Marshal(struct {
-		KeyId string `json:"keyId"`
-	}{
-		KeyId: keyId,
-	})
-	if err != nil {
-		return status, fmt.Errorf("json.Marshal(): %v", err)
-	}
-	_, status, _, err = c.BaseClient.Post(ctx, PostHttpRequestInput{
-		Body:             body,
-		ValidStatusCodes: []int{http.StatusOK, http.StatusNoContent},
-		Uri: Uri{
-			Entity:      fmt.Sprintf("/servicePrincipals/%s/removePassword", servicePrincipalId),
->>>>>>> 191decff
-			HasTenantId: true,
-		},
-	})
-	if err != nil {
-<<<<<<< HEAD
+			HasTenantId: true,
+		},
+	})
+	if err != nil {
 		return status, fmt.Errorf("AppRoleAssignmentsClient.BaseClient.Delete(): %v", err)
-=======
-		return status, fmt.Errorf("ServicePrincipalsClient.BaseClient.Post(): %v", err)
->>>>>>> 191decff
 	}
 	return status, nil
 }
 
-<<<<<<< HEAD
-// AppRoleAssignedTo assigns an app role for a resource service principal, to a user, group, or client service principal.
+// AssignAppRoleForResource assigns an app role for a resource service principal, to a user, group, or client service principal.
 // To grant an app role assignment, you need three identifiers:
 //
 // principalId: The id of the user, group or client servicePrincipal to which you are assigning the app role.
@@ -456,21 +493,10 @@
 		ValidStatusCodes: []int{http.StatusCreated},
 		Uri: Uri{
 			Entity:      fmt.Sprintf("/servicePrincipals/%s/appRoleAssignedTo", resourceId),
-=======
-// ListOwnedObjects retrieves the owned objects of the specified Service Principal.
-// id is the object ID of the service principal.
-func (c *ServicePrincipalsClient) ListOwnedObjects(ctx context.Context, id string) (*[]string, int, error) {
-	resp, status, _, err := c.BaseClient.Get(ctx, GetHttpRequestInput{
-		ValidStatusCodes: []int{http.StatusOK},
-		Uri: Uri{
-			Entity:      fmt.Sprintf("/servicePrincipals/%s/ownedObjects", id),
-			Params:      url.Values{"$select": []string{"id"}},
->>>>>>> 191decff
-			HasTenantId: true,
-		},
-	})
-	if err != nil {
-<<<<<<< HEAD
+			HasTenantId: true,
+		},
+	})
+	if err != nil {
 		return nil, status, fmt.Errorf("ServicePrincipalsClient.BaseClient.Post(): %v", err)
 	}
 	defer resp.Body.Close()
@@ -483,24 +509,4 @@
 		return nil, status, fmt.Errorf("json.Unmarshal(): %v", err)
 	}
 	return &appRoleAssignment, status, nil
-=======
-		return nil, status, err
-	}
-	defer resp.Body.Close()
-	respBody, _ := ioutil.ReadAll(resp.Body)
-	var data struct {
-		OwnedObjects []struct {
-			Type string `json:"@odata.type"`
-			Id   string `json:"id"`
-		} `json:"value"`
-	}
-	if err := json.Unmarshal(respBody, &data); err != nil {
-		return nil, status, err
-	}
-	ret := make([]string, len(data.OwnedObjects))
-	for i, v := range data.OwnedObjects {
-		ret[i] = v.Id
-	}
-	return &ret, status, nil
->>>>>>> 191decff
 }